"""Provides functions for performing Laplace approximations to GP classification posteriors."""

from scipy.stats import norm
from scipy.linalg import cho_factor, cho_solve
import numpy as np

from .kernels import squared_exponential 

JITTER = 1e-5 # Add so-called jitter for stability of inversion

def chol_inverse(symmetric_x):
    """
    Computes the Cholesky decomposition x=LL^T, and uses this to compute the inverse of X.
    Only valid for symmetric x.

    Parameters
    ----------
    symmetric_x: num_observations x num_observations numpy array
        no symmetry checks are performed 

    Returns
    ----------
    x_inv: num_observations x num_observations numpy array
        :math:`x^{-1}`, the inverse of symmetric_x
    """
    dim_1 = symmetric_x.shape[0]
    chol = cho_factor(symmetric_x + JITTER * np.eye(dim_1), lower=True, check_finite=True)
    return cho_solve(chol, np.eye(dim_1))

def laplace_approximation_probit(observed_y, inverse_gram, max_iterations=100, tol=1e-5):
    """
    Computes the laplace approximation to the latent function implied by the model:

    .. math:: p(y_i | f_i) = \Phi(y_i * f_i)
    .. math:: p(f | K) = \mathcal{N}(0, K)

    Where :math:`\Phi` is the standard normal CDF and K is a gram matrix.

    We target the posterior:

    .. math:: p(f | y) \propto p(y | f)p(f | gram)

    with the Laplace approximation :math:`q(f) = \mathcal{N}(\mu, \Sigma)`.
<<<<<<< HEAD

    Parameters
    ----------
    y : num_observations x 1 numpy array
        array containing 1 or -1, the observations

    inverse_gram: num_observations x num_observations numpy array
        the precomputed inverse gram matrix corresponding to the observations

=======

    Parameters
    ----------
    y : num_observations x 1 numpy array
        array containing 1 or -1, the observations

    inverse_gram: num_observations x num_observations numpy array
        the precomputed inverse gram matrix corresponding to the observations

>>>>>>> da23cfbf
    Returns
    ----------
    :returns proposed_f: num_observations x 1 numpy array, the mean of the Laplace approximation  
    :returns df_ll: num_observations x 1 numpy array, the gradient of the log-likelihood wrt each :math:`f_i`
    """
    num_observations = observed_y.shape[0]

    # The loglikelihood differentiated w.r.t each f
    def ll_gradients(proposed_f):
        pdf_cdf_ratio = norm.pdf(proposed_f) / norm.cdf(observed_y * proposed_f)
        df_ll = observed_y * pdf_cdf_ratio # N x 1
        df_2_ll = -np.square(pdf_cdf_ratio) - proposed_f * df_ll  # N x 1
        return df_ll, np.diag(df_2_ll)

    # The objective we are maximising log p(y | f) + log p(f | gram) + const
    def objective(proposed_f):
        log_likelihood = np.sum(norm.logcdf(observed_y * proposed_f))
        log_prior = -0.5 * proposed_f.dot(inverse_gram).dot(proposed_f)
        return log_likelihood + log_prior

    # Newton method update step (details in Rasmussen section 3.4)
    def update(proposed_f):
        df_ll, hessian = ll_gradients(proposed_f)
        neg_hessian = -hessian
        laplace_cov = chol_inverse(inverse_gram + neg_hessian)
        return laplace_cov.dot(neg_hessian.dot(proposed_f) + df_ll), df_ll, laplace_cov

    # Perform MAP of f using Newton method
    proposed_f = np.zeros(num_observations) # Initialise at 0
    objective_history = np.zeros(max_iterations)
    objective_history[0] = objective(proposed_f)
    converged = False
    for i in range(1, max_iterations):
        proposed_f, df_ll, laplace_cov = update(proposed_f)
        objective_history[i] = objective(proposed_f)

        if np.abs(objective_history[i - 1] - objective_history[i]) < tol:
            converged = True
            break

    objective_history = objective_history[:i] # Slice down to the used iterations

    return proposed_f, df_ll, laplace_cov, objective_history, converged

def laplace_predict(new_x, x, gram, inverse_gram, laplace_mean, laplace_cov, df_ll,  kernel_fcn=squared_exponential, kernel_params = {}, pred_samples = 1000):
    """
    Make predictions using the laplace approximation to the posterior over the latent funcitons.

    Parameters
    ----------
    new_x: M x D numpy array
    
    x: N x D numpy array
    
    gram: N x N numpy array
    
    inverse_gram: N x N numpy array
    
    laplace_mean: N numpy vector

    laplace_cov: N x N numpy array
    
    df_ll: num_observations x 1 numpy array
        the gradient of the log-likelihood wrt each :math:`f_i`
        
    kernel_fcn: function: N x D numpy array, N x D numpy array, dictionary -> N x N numpy array
    
    pred_samples: float
        number of samples to generate from the predictive distribution corresponding to the laplace approximation
        to the latent function posterior
    
    Returns
    ----------
    predictive_mean: M numpy vector
        mean of predictive distribution
    
    predictive_cov: M x M numpy array
        covariance of predictive distribution
    
    predictive_y: M numpy vector
        averaged prediction
    """
    
    new_cross_gram = kernel_fcn(new_x, x, **kernel_params)
    new_gram = kernel_fcn(new_x, new_x, **kernel_params)

    inverse = np.linalg.inv(np.diag(1 / df_ll) + gram)

    predictive_mean = new_cross_gram.dot(inverse_gram).dot(laplace_mean)
    predictive_cov = new_gram - new_cross_gram.dot(inverse).dot(new_cross_gram.T)
    predictive_y = np.mean(norm.cdf(np.random.multivariate_normal(predictive_mean, predictive_cov, pred_samples)), axis=0)
    
    return predictive_y, predictive_mean, predictive_cov<|MERGE_RESOLUTION|>--- conflicted
+++ resolved
@@ -41,7 +41,6 @@
     .. math:: p(f | y) \propto p(y | f)p(f | gram)
 
     with the Laplace approximation :math:`q(f) = \mathcal{N}(\mu, \Sigma)`.
-<<<<<<< HEAD
 
     Parameters
     ----------
@@ -51,17 +50,6 @@
     inverse_gram: num_observations x num_observations numpy array
         the precomputed inverse gram matrix corresponding to the observations
 
-=======
-
-    Parameters
-    ----------
-    y : num_observations x 1 numpy array
-        array containing 1 or -1, the observations
-
-    inverse_gram: num_observations x num_observations numpy array
-        the precomputed inverse gram matrix corresponding to the observations
-
->>>>>>> da23cfbf
     Returns
     ----------
     :returns proposed_f: num_observations x 1 numpy array, the mean of the Laplace approximation  
